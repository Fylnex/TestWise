--- conflicted
+++ resolved
@@ -50,20 +50,7 @@
   const [errorSection, setErrorSection] = useState<string | null>(null);
   const [errorTest, setErrorTest] = useState<string | null>(null);
 
-  const [subsectionsMap, setSubsectionsMap] = useState<
-    Record<number, Subsection[]>
-  >({});
-<<<<<<< HEAD
-=======
-
-  const [openSubsection, setOpenSubsection] = useState<{ [sectionId: number]: boolean }>({});
-  const [subsectionForm, setSubsectionForm] = useState<{ [sectionId: number]: Partial<Subsection> }>({});
-  const [creatingSubsection, setCreatingSubsection] = useState<{ [sectionId: number]: boolean }>({});
-  const [errorSubsection, setErrorSubsection] = useState<{ [sectionId: number]: string | null }>({});
-
-  const [showAddBlock, setShowAddBlock] = useState(false);
-  const [addType, setAddType] = useState<'section' | 'test' | null>(null);
->>>>>>> 9e195b0a
+  const [subsectionsMap, setSubsectionsMap] = useState<Record<number, any[]>>({});
 
   useEffect(() => {
     if (!topicId) return;
@@ -194,8 +181,7 @@
           </p>
         )}
       </div>
-      {(user?.role === "admin" || user?.role === "teacher") && (
-<<<<<<< HEAD
+      {(user?.role === 'admin' || user?.role === 'teacher') && (
         <div className="flex gap-4 justify-center mb-8">
           <Dialog open={openSection} onOpenChange={setOpenSection}>
             <DialogTrigger asChild>
@@ -204,18 +190,14 @@
             <DialogContent>
               <DialogHeader>
                 <DialogTitle>Создать секцию</DialogTitle>
-                <DialogDescription>
-                  Введите данные для новой секции.
-                </DialogDescription>
+                <DialogDescription>Введите данные для новой секции.</DialogDescription>
               </DialogHeader>
               <form onSubmit={handleCreateSection} className="space-y-4">
                 <input
                   className="w-full border rounded px-3 py-2"
                   placeholder="Название секции"
                   value={sectionForm.title}
-                  onChange={(e) =>
-                    setSectionForm((f) => ({ ...f, title: e.target.value }))
-                  }
+                  onChange={e => setSectionForm(f => ({ ...f, title: e.target.value }))}
                   required
                 />
                 <input
@@ -223,44 +205,28 @@
                   placeholder="Порядок (число)"
                   type="number"
                   value={sectionForm.order}
-                  onChange={(e) =>
-                    setSectionForm((f) => ({
-                      ...f,
-                      order: Number(e.target.value),
-                    }))
-                  }
+                  onChange={e => setSectionForm(f => ({ ...f, order: Number(e.target.value) }))}
                   required
                 />
                 <textarea
                   className="w-full border rounded px-3 py-2"
                   placeholder="Описание секции"
                   value={sectionForm.description}
-                  onChange={(e) =>
-                    setSectionForm((f) => ({
-                      ...f,
-                      description: e.target.value,
-                    }))
-                  }
+                  onChange={e => setSectionForm(f => ({ ...f, description: e.target.value }))}
                 />
                 <textarea
                   className="w-full border rounded px-3 py-2"
                   placeholder="Контент секции (необязательно)"
                   value={sectionForm.content}
-                  onChange={(e) =>
-                    setSectionForm((f) => ({ ...f, content: e.target.value }))
-                  }
-                />
-                {errorSection && (
-                  <div className="text-red-500 text-sm">{errorSection}</div>
-                )}
+                  onChange={e => setSectionForm(f => ({ ...f, content: e.target.value }))}
+                />
+                {errorSection && <div className="text-red-500 text-sm">{errorSection}</div>}
                 <DialogFooter>
                   <Button type="submit" disabled={creatingSection}>
-                    {creatingSection ? "Создание..." : "Создать"}
+                    {creatingSection ? 'Создание...' : 'Создать'}
                   </Button>
                   <DialogClose asChild>
-                    <Button type="button" variant="outline">
-                      Отмена
-                    </Button>
+                    <Button type="button" variant="outline">Отмена</Button>
                   </DialogClose>
                 </DialogFooter>
               </form>
@@ -273,26 +239,20 @@
             <DialogContent>
               <DialogHeader>
                 <DialogTitle>Создать тест</DialogTitle>
-                <DialogDescription>
-                  Введите данные для нового теста.
-                </DialogDescription>
+                <DialogDescription>Введите данные для нового теста.</DialogDescription>
               </DialogHeader>
               <form onSubmit={handleCreateTest} className="space-y-4">
                 <input
                   className="w-full border rounded px-3 py-2"
                   placeholder="Название теста"
                   value={testForm.title}
-                  onChange={(e) =>
-                    setTestForm((f) => ({ ...f, title: e.target.value }))
-                  }
+                  onChange={e => setTestForm(f => ({ ...f, title: e.target.value }))}
                   required
                 />
                 <select
                   className="w-full border rounded px-3 py-2"
                   value={testForm.type}
-                  onChange={(e) =>
-                    setTestForm((f) => ({ ...f, type: e.target.value }))
-                  }
+                  onChange={e => setTestForm(f => ({ ...f, type: e.target.value }))}
                   required
                 >
                   <option value="hinted">С подсказками</option>
@@ -304,29 +264,21 @@
                   placeholder="Длительность (сек, 0 — без лимита)"
                   type="number"
                   value={testForm.duration}
-                  onChange={(e) =>
-                    setTestForm((f) => ({ ...f, duration: e.target.value }))
-                  }
+                  onChange={e => setTestForm(f => ({ ...f, duration: e.target.value }))}
                 />
                 <input
                   className="w-full border rounded px-3 py-2"
                   placeholder="ID вопросов через запятую (необязательно)"
                   value={testForm.question_ids}
-                  onChange={(e) =>
-                    setTestForm((f) => ({ ...f, question_ids: e.target.value }))
-                  }
-                />
-                {errorTest && (
-                  <div className="text-red-500 text-sm">{errorTest}</div>
-                )}
+                  onChange={e => setTestForm(f => ({ ...f, question_ids: e.target.value }))}
+                />
+                {errorTest && <div className="text-red-500 text-sm">{errorTest}</div>}
                 <DialogFooter>
                   <Button type="submit" disabled={creatingTest}>
-                    {creatingTest ? "Создание..." : "Создать"}
+                    {creatingTest ? 'Создание...' : 'Создать'}
                   </Button>
                   <DialogClose asChild>
-                    <Button type="button" variant="outline">
-                      Отмена
-                    </Button>
+                    <Button type="button" variant="outline">Отмена</Button>
                   </DialogClose>
                 </DialogFooter>
               </form>
@@ -341,234 +293,23 @@
               <span>{section.title}</span>
             </AccordionTrigger>
             <AccordionContent>
-              <div className="mb-2 text-slate-700">
-                {section.description || section.content}
-              </div>
+              <div className="mb-2 text-slate-700">{section.description || section.content}</div>
               {/* Подсекции */}
-              {subsectionsMap[section.id] &&
-                subsectionsMap[section.id].length > 0 && (
-                  <div className="mt-4">
-                    <div className="font-semibold mb-2">Подсекции:</div>
-                    <ul className="list-disc pl-6">
-                      {subsectionsMap[section.id].map((sub) => (
-                        <li key={sub.id}>{sub.title}</li>
-                      ))}
-                    </ul>
-                  </div>
-                )}
+              {subsectionsMap[section.id] && subsectionsMap[section.id].length > 0 && (
+                <div className="mt-4">
+                  <div className="font-semibold mb-2">Подсекции:</div>
+                  <ul className="list-disc pl-6">
+                    {subsectionsMap[section.id].map((sub) => (
+                      <li key={sub.id}>{sub.title}</li>
+                    ))}
+                  </ul>
+                </div>
+              )}
               <Link to={`/section/${section.id}`}>
                 <Button variant="outline">Перейти к секции</Button>
               </Link>
             </AccordionContent>
           </AccordionItem>
-=======
-        <>
-          {(isEmpty || showAddBlock) && (
-            <div className="flex flex-col items-center mb-8">
-              {!addType ? (
-                <Button variant="outline" size="lg" onClick={() => setShowAddBlock(true)}>
-                  <span className="text-2xl mr-2">+</span> Добавить...
-                </Button>
-              ) : null}
-              {showAddBlock && !addType && (
-                <div className="flex gap-4 mt-4">
-                  <Button onClick={() => setAddType('section')}>Секция</Button>
-                  <Button onClick={() => setAddType('test')}>Глобальный тест</Button>
-                </div>
-              )}
-              {addType === 'section' && (
-                <Dialog open={true} onOpenChange={() => { setAddType(null); setShowAddBlock(false); }}>
-                  <DialogContent>
-                    <DialogHeader>
-                      <DialogTitle>Создать секцию</DialogTitle>
-                    </DialogHeader>
-                    <form onSubmit={handleCreateSection} className="space-y-4">
-                      <input
-                        className="w-full border rounded px-3 py-2"
-                        placeholder="Название секции"
-                        value={sectionForm.title}
-                        onChange={(e) => setSectionForm((f) => ({ ...f, title: e.target.value }))}
-                        required
-                      />
-                      <input
-                        className="w-full border rounded px-3 py-2"
-                        placeholder="Порядок (число)"
-                        type="number"
-                        value={sectionForm.order}
-                        onChange={(e) => setSectionForm((f) => ({ ...f, order: Number(e.target.value) }))}
-                        required
-                      />
-                      <textarea
-                        className="w-full border rounded px-3 py-2"
-                        placeholder="Описание секции"
-                        value={sectionForm.description}
-                        onChange={(e) => setSectionForm((f) => ({ ...f, description: e.target.value }))}
-                      />
-                      <textarea
-                        className="w-full border rounded px-3 py-2"
-                        placeholder="Контент секции (необязательно)"
-                        value={sectionForm.content}
-                        onChange={(e) => setSectionForm((f) => ({ ...f, content: e.target.value }))}
-                      />
-                      {errorSection && (
-                        <div className="text-red-500 text-sm">{errorSection}</div>
-                      )}
-                      <DialogFooter>
-                        <Button type="submit" disabled={creatingSection}>
-                          {creatingSection ? "Создание..." : "Создать"}
-                        </Button>
-                        <Button type="button" variant="outline" onClick={() => { setAddType(null); setShowAddBlock(false); }}>Отмена</Button>
-                      </DialogFooter>
-                    </form>
-                  </DialogContent>
-                </Dialog>
-              )}
-              {addType === 'test' && (
-                <Dialog open={true} onOpenChange={() => { setAddType(null); setShowAddBlock(false); }}>
-                  <DialogContent>
-                    <DialogHeader>
-                      <DialogTitle>Создать глобальный тест</DialogTitle>
-                    </DialogHeader>
-                    <form onSubmit={handleCreateTest} className="space-y-4">
-                      <input
-                        className="w-full border rounded px-3 py-2"
-                        placeholder="Название теста"
-                        value={testForm.title}
-                        onChange={(e) => setTestForm((f) => ({ ...f, title: e.target.value }))}
-                        required
-                      />
-                      <input
-                        className="w-full border rounded px-3 py-2"
-                        placeholder="Длительность (сек, 0 — без лимита)"
-                        type="number"
-                        value={testForm.duration}
-                        onChange={(e) => setTestForm((f) => ({ ...f, duration: e.target.value }))}
-                      />
-                      <input
-                        className="w-full border rounded px-3 py-2"
-                        placeholder="ID вопросов через запятую (необязательно)"
-                        value={testForm.question_ids}
-                        onChange={(e) => setTestForm((f) => ({ ...f, question_ids: e.target.value }))}
-                      />
-                      <input type="hidden" value="global_final" />
-                      {errorTest && (
-                        <div className="text-red-500 text-sm">{errorTest}</div>
-                      )}
-                      <DialogFooter>
-                        <Button type="submit" disabled={creatingTest}>
-                          {creatingTest ? "Создание..." : "Создать"}
-                        </Button>
-                        <Button type="button" variant="outline" onClick={() => { setAddType(null); setShowAddBlock(false); }}>Отмена</Button>
-                      </DialogFooter>
-                    </form>
-                  </DialogContent>
-                </Dialog>
-              )}
-            </div>
-          )}
-        </>
-      )}
-      <Accordion type="single" collapsible className="w-full max-w-2xl mx-auto">
-        {sections.map((section, idx) => (
-          <React.Fragment key={section.id}>
-            <AccordionItem value={section.id.toString()}>
-              <AccordionTrigger>
-                <span>{section.title}</span>
-              </AccordionTrigger>
-              <AccordionContent>
-                <div className="mb-2 text-slate-700">
-                  {section.description || section.content}
-                </div>
-                {/* Подсекции */}
-                {subsectionsMap[section.id] &&
-                  subsectionsMap[section.id].length > 0 && (
-                    <div className="mt-4">
-                      <div className="font-semibold mb-2">Подсекции:</div>
-                      <ul className="list-disc pl-6">
-                        {subsectionsMap[section.id].map((sub) => (
-                          <li key={sub.id}>{sub.title}</li>
-                        ))}
-                      </ul>
-                    </div>
-                  )}
-                {/* Кнопка и модалка для создания подсекции */}
-                {(user?.role === "admin" || user?.role === "teacher") && (
-                  <div className="mt-4">
-                    <Dialog open={!!openSubsection[section.id]} onOpenChange={(open) => open ? handleOpenSubsection(section.id) : handleCloseSubsection(section.id)}>
-                      <DialogTrigger asChild>
-                        <Button variant="outline">Добавить подсекцию</Button>
-                      </DialogTrigger>
-                      <DialogContent>
-                        <DialogHeader>
-                          <DialogTitle>Создать подсекцию</DialogTitle>
-                          <DialogDescription>
-                            Введите данные для новой подсекции.
-                          </DialogDescription>
-                        </DialogHeader>
-                        <form onSubmit={(e) => handleCreateSubsection(e, section.id)} className="space-y-4">
-                          <input
-                            className="w-full border rounded px-3 py-2"
-                            placeholder="Название подсекции"
-                            value={subsectionForm[section.id]?.title || ''}
-                            onChange={(e) => setSubsectionForm((f) => ({ ...f, [section.id]: { ...f[section.id], title: e.target.value } }))}
-                            required
-                          />
-                          <input
-                            className="w-full border rounded px-3 py-2"
-                            placeholder="Порядок (число)"
-                            type="number"
-                            value={subsectionForm[section.id]?.order || 0}
-                            onChange={(e) => setSubsectionForm((f) => ({ ...f, [section.id]: { ...f[section.id], order: Number(e.target.value) } }))}
-                            required
-                          />
-                          <textarea
-                            className="w-full border rounded px-3 py-2"
-                            placeholder="Контент подсекции (необязательно)"
-                            value={subsectionForm[section.id]?.content || ''}
-                            onChange={(e) => setSubsectionForm((f) => ({ ...f, [section.id]: { ...f[section.id], content: e.target.value } }))}
-                          />
-                          <select
-                            className="w-full border rounded px-3 py-2"
-                            value={subsectionForm[section.id]?.type || 'default'}
-                            onChange={(e) => setSubsectionForm((f) => ({ ...f, [section.id]: { ...f[section.id], type: e.target.value } }))}
-                            required
-                          >
-                            <option value="default">Обычная</option>
-                            <option value="info">Информационная</option>
-                            <option value="practice">Практическая</option>
-                          </select>
-                          {errorSubsection[section.id] && (
-                            <div className="text-red-500 text-sm">{errorSubsection[section.id]}</div>
-                          )}
-                          <DialogFooter>
-                            <Button type="submit" disabled={creatingSubsection[section.id]}>
-                              {creatingSubsection[section.id] ? "Создание..." : "Создать"}
-                            </Button>
-                            <DialogClose asChild>
-                              <Button type="button" variant="outline">
-                                Отмена
-                              </Button>
-                            </DialogClose>
-                          </DialogFooter>
-                        </form>
-                      </DialogContent>
-                    </Dialog>
-                  </div>
-                )}
-                <Link to={`/section/${section.id}`}>
-                  <Button variant="outline">Перейти к секции</Button>
-                </Link>
-              </AccordionContent>
-            </AccordionItem>
-            {(user?.role === "admin" || user?.role === "teacher") && idx === sections.length - 1 && (
-              <div className="flex flex-col items-center my-4">
-                <Button variant="outline" size="lg" onClick={() => { setShowAddBlock(true); setAddType(null); }}>
-                  <span className="text-2xl mr-2">+</span> Добавить...
-                </Button>
-              </div>
-            )}
-          </React.Fragment>
->>>>>>> 9e195b0a
         ))}
         {tests.length > 0 && (
           <>
